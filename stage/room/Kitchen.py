import numpy as np
from constants import Path, Config
from postprocessing.postProcessing import PostProcessor
from preprocessing.preProcessSegment import ImageSegmentor
from run import SD_DOMAIN
from tools import resize_and_save_image, run_preprocessor
from .Room import Room
from ..furniture.Furniture import Furniture
import random
import json


class Kitchen(Room):
    def stage(self):
        camera_height, pitch_rad, roll_rad, height, scene_render_parameters = self.prepare_empty_room_data()

        all_sides = self.floor_layout.find_all_sides_sorted_by_length()

        kitchen_parameters = self.calculate_kitchen_parameters(all_sides, (pitch_rad, roll_rad))
        table_parameters = self.calculate_table_parameters((pitch_rad, roll_rad))
        plant_parameters = self.calculate_plant_parameters((pitch_rad, roll_rad))

        scene_render_parameters['objects'] = [
            kitchen_parameters,
            table_parameters,
            plant_parameters,
        ]
        scene_render_parameters['objects'] = [item for item in scene_render_parameters['objects'] if item is not None]

        print(json.dumps(scene_render_parameters, indent=4))

<<<<<<< HEAD
        furniture_image = Furniture.start_blender_render(scene_render_parameters)
        Room.process_rendered_image(furniture_image)
=======
        prerequisite_image = Furniture.request_blender_render(scene_render_parameters)
        prerequisite_image.save(Path.PREREQUISITE_IMAGE.value)
>>>>>>> 71091afa

        PREPROCESSOR_RESOLUTION_LIMIT = Config.CONTROLNET_HEIGHT_LIMIT.value if height > Config.CONTROLNET_HEIGHT_LIMIT.value else height

        if Config.UI.value == "comfyui":
            segment = ImageSegmentor(Path.PREREQUISITE_IMAGE.value, Path.SEG_PREREQUISITE_IMAGE.value, PREPROCESSOR_RESOLUTION_LIMIT)
            segment.execute()
        else:
            run_preprocessor("seg_ofade20k", Path.PREREQUISITE_IMAGE.value, Path.SEG_PREREQUISITE_IMAGE.value,
                             SD_DOMAIN, PREPROCESSOR_RESOLUTION_LIMIT)

<<<<<<< HEAD
        segment = ImageSegmentor(Path.RENDER_IMAGE.value, Path.SEG_RENDER_IMAGE.value, PREPROCESSOR_RESOLUTION_LIMIT)
        segment.execute()
        resize_and_save_image(Path.SEG_RENDER_IMAGE.value,
                              Path.SEG_RENDER_IMAGE.value, height)
        Room.save_windows_mask(Path.SEG_RENDER_IMAGE.value, Path.WINDOWS_MASK_INPAINTING_IMAGE.value)
=======
        resize_and_save_image(Path.SEG_PREREQUISITE_IMAGE.value, Path.SEG_PREREQUISITE_IMAGE.value, height)
        Room.save_windows_mask(Path.SEG_PREREQUISITE_IMAGE.value, Path.WINDOWS_MASK_INPAINTING_IMAGE.value)
>>>>>>> 71091afa

        if Config.DO_POSTPROCESSING.value and Config.UI.value == "comfyui":
            processor = PostProcessor()
            processor.execute()

    def calculate_kitchen_parameters(self, all_sides, camera_angles_rad: tuple):
        if len(all_sides) > 0:
            side = all_sides.pop(0)
        else:
            return None

        from stage.furniture.KitchenSet import KitchenSet

        # Получаем коэффициенты пикселей на метр
        ratio_x, ratio_y = self.floor_layout.get_pixels_per_meter_ratio()
        pixels_dict = self.floor_layout.get_pixels_dict()

        # Рассчитываем разницу в пикселях и смещение для модели кухни
        middle_point = side.get_middle_point()
        pixel_diff = -1 * (middle_point[0] - pixels_dict['camera'][0]), middle_point[1] - pixels_dict['camera'][1]
        kitchen_offset_x_y = self.floor_layout.calculate_offset_from_pixel_diff(pixel_diff, (ratio_x, ratio_y))

        pitch_rad, roll_rad = camera_angles_rad
        kitchen_set = KitchenSet()

        # Рассчитываем угол стены (yaw angle)
        yaw_angle = side.calculate_wall_angle()

        # Получаем параметры рендеринга из базового метода calculate_rendering_parameters
        render_parameters = kitchen_set.calculate_rendering_parameters(
            self, kitchen_offset_x_y, yaw_angle, (roll_rad, pitch_rad)
        )

        return render_parameters

    def calculate_table_parameters(self, camera_angles_rad: tuple):
        from stage.furniture.KitchenTableWithChairs import KitchenTableWithChairs

        # Получаем подходящие пиксели для размещения стола и угол
        placement_info = KitchenTableWithChairs.find_placement_pixel(self.floor_layout.output_image_path)

        if not placement_info:
            return None  # Если нет доступных пикселей, возвращаем None

        # Выбор случайного пикселя для размещения стола
        (chosen_pixel, yaw_angle) = placement_info[np.random.randint(len(placement_info))]

        # Получаем коэффициенты пикселей на метр
        ratio_x, ratio_y = self.floor_layout.get_pixels_per_meter_ratio()
        pixels_dict = self.floor_layout.get_pixels_dict()

        # Рассчитываем разницу в пикселях и смещение для модели стола
        pixel_diff = -1 * (chosen_pixel[0] - pixels_dict['camera'][0]), chosen_pixel[1] - pixels_dict['camera'][1]
        table_offset_x_y = self.floor_layout.calculate_offset_from_pixel_diff(pixel_diff, (ratio_x, ratio_y))

        # Убедитесь, что передаете правильные значения
        pitch_rad, roll_rad = camera_angles_rad  # Убедитесь, что это действительно углы в радианах
        table = KitchenTableWithChairs()

        # Получаем параметры рендеринга для стола
        render_parameters = table.calculate_rendering_parameters(self, table_offset_x_y, yaw_angle,
                                                                 (roll_rad, pitch_rad))  # Обратите внимание на порядок

        return render_parameters

    def calculate_plant_parameters(self, camera_angles_rad: tuple):

         from stage.furniture.Plant import Plant

         ratio_x, ratio_y = self.floor_layout.get_pixels_per_meter_ratio()
         pixels_dict = self.floor_layout.get_pixels_dict()

         plant_pixels = Plant.find_floor_layout_placement_pixels(self.floor_layout.output_image_path)
         random_index = random.randint(0, len(plant_pixels) - 1)
         plant_point = plant_pixels[random_index]

         pixel_diff = -1 * (plant_point[0] - pixels_dict['camera'][0]), plant_point[1] - pixels_dict['camera'][1]
         plant_offset_x_y = self.floor_layout.calculate_offset_from_pixel_diff(pixel_diff, (ratio_x, ratio_y))

<<<<<<< HEAD
        kitchen_table_with_chairs = KitchenTableWithChairs()
        seg_image_path = Path.SEG_INPUT_IMAGE.value
        save_path = Path.FLOOR_MASK_IMAGE.value
        Floor.save_mask(seg_image_path, save_path)

        pixels_for_placing = kitchen_table_with_chairs.find_placement_pixel(Path.FLOOR_LAYOUT_IMAGE.value)
        print(f"KitchenTableWithChairs placement pixel: {pixels_for_placing}")
        wall = self.get_biggest_wall()
        wall.save_mask(Path.WALL_MASK_IMAGE.value)
        yaw_angle = Floor.find_angle_from_floor_layout(pitch_rad, roll_rad)
        random_index = random.randint(0, len(pixels_for_placing) - 1)
        render_parameters = (
            kitchen_table_with_chairs.calculate_rendering_parameters(self, pixels_for_placing[random_index], yaw_angle,
                                                                     (roll_rad, pitch_rad)))
        return render_parameters
=======
         pitch_rad, roll_rad = camera_angles_rad
         plant = Plant()
         yaw_angle = 0
         render_parameters = plant.calculate_rendering_parameters(self, plant_offset_x_y, yaw_angle, (roll_rad, pitch_rad))
         return render_parameters
>>>>>>> 71091afa
<|MERGE_RESOLUTION|>--- conflicted
+++ resolved
@@ -29,13 +29,8 @@
 
         print(json.dumps(scene_render_parameters, indent=4))
 
-<<<<<<< HEAD
-        furniture_image = Furniture.start_blender_render(scene_render_parameters)
-        Room.process_rendered_image(furniture_image)
-=======
         prerequisite_image = Furniture.request_blender_render(scene_render_parameters)
         prerequisite_image.save(Path.PREREQUISITE_IMAGE.value)
->>>>>>> 71091afa
 
         PREPROCESSOR_RESOLUTION_LIMIT = Config.CONTROLNET_HEIGHT_LIMIT.value if height > Config.CONTROLNET_HEIGHT_LIMIT.value else height
 
@@ -46,16 +41,8 @@
             run_preprocessor("seg_ofade20k", Path.PREREQUISITE_IMAGE.value, Path.SEG_PREREQUISITE_IMAGE.value,
                              SD_DOMAIN, PREPROCESSOR_RESOLUTION_LIMIT)
 
-<<<<<<< HEAD
-        segment = ImageSegmentor(Path.RENDER_IMAGE.value, Path.SEG_RENDER_IMAGE.value, PREPROCESSOR_RESOLUTION_LIMIT)
-        segment.execute()
-        resize_and_save_image(Path.SEG_RENDER_IMAGE.value,
-                              Path.SEG_RENDER_IMAGE.value, height)
-        Room.save_windows_mask(Path.SEG_RENDER_IMAGE.value, Path.WINDOWS_MASK_INPAINTING_IMAGE.value)
-=======
         resize_and_save_image(Path.SEG_PREREQUISITE_IMAGE.value, Path.SEG_PREREQUISITE_IMAGE.value, height)
         Room.save_windows_mask(Path.SEG_PREREQUISITE_IMAGE.value, Path.WINDOWS_MASK_INPAINTING_IMAGE.value)
->>>>>>> 71091afa
 
         if Config.DO_POSTPROCESSING.value and Config.UI.value == "comfyui":
             processor = PostProcessor()
@@ -135,26 +122,8 @@
          pixel_diff = -1 * (plant_point[0] - pixels_dict['camera'][0]), plant_point[1] - pixels_dict['camera'][1]
          plant_offset_x_y = self.floor_layout.calculate_offset_from_pixel_diff(pixel_diff, (ratio_x, ratio_y))
 
-<<<<<<< HEAD
-        kitchen_table_with_chairs = KitchenTableWithChairs()
-        seg_image_path = Path.SEG_INPUT_IMAGE.value
-        save_path = Path.FLOOR_MASK_IMAGE.value
-        Floor.save_mask(seg_image_path, save_path)
-
-        pixels_for_placing = kitchen_table_with_chairs.find_placement_pixel(Path.FLOOR_LAYOUT_IMAGE.value)
-        print(f"KitchenTableWithChairs placement pixel: {pixels_for_placing}")
-        wall = self.get_biggest_wall()
-        wall.save_mask(Path.WALL_MASK_IMAGE.value)
-        yaw_angle = Floor.find_angle_from_floor_layout(pitch_rad, roll_rad)
-        random_index = random.randint(0, len(pixels_for_placing) - 1)
-        render_parameters = (
-            kitchen_table_with_chairs.calculate_rendering_parameters(self, pixels_for_placing[random_index], yaw_angle,
-                                                                     (roll_rad, pitch_rad)))
-        return render_parameters
-=======
          pitch_rad, roll_rad = camera_angles_rad
          plant = Plant()
          yaw_angle = 0
          render_parameters = plant.calculate_rendering_parameters(self, plant_offset_x_y, yaw_angle, (roll_rad, pitch_rad))
-         return render_parameters
->>>>>>> 71091afa
+         return render_parameters