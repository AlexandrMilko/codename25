from enum import Enum
import os


def join(directory, file):
    return os.path.join(directory, file)


class Path(Enum):
    # /image
    # pasiba Arsenu 😘😘😘
    IMAGES_DIR = os.path.abspath('images')
    INPUT_IMAGE = join(IMAGES_DIR, 'user_image.png')
    OUTPUT_IMAGE = join(IMAGES_DIR, 'applied.jpg')

    # /image/preprocessed
    PREPROCESSED_IMAGES_DIR = join(IMAGES_DIR, 'preprocessed')
    DESIGNED_IMAGE = join(PREPROCESSED_IMAGES_DIR, 'designed.png')
    FLOOR_LAYOUT_IMAGE = join(PREPROCESSED_IMAGES_DIR, 'floor_layout.png')
    POINTS_DEBUG_IMAGE = join(PREPROCESSED_IMAGES_DIR, 'floor_points.png')
    FLOOR_MASK_IMAGE = join(PREPROCESSED_IMAGES_DIR, 'floor_mask.png')
    FURNITURE_MASK_IMAGE = join(PREPROCESSED_IMAGES_DIR, 'furniture_mask.png')
    FURNITURE_PIECE_MASK_IMAGE = join(PREPROCESSED_IMAGES_DIR, 'furniture_piece_mask.png')
    INPAINTING_MASK_IMAGE = join(PREPROCESSED_IMAGES_DIR, 'inpainting_mask.png')
    PREREQUISITE_IMAGE = join(PREPROCESSED_IMAGES_DIR, 'prerequisite.png')
    SEG_PREREQUISITE_IMAGE = join(PREPROCESSED_IMAGES_DIR, 'seg_prerequisite.png')
    SEGMENTED_ES_IMAGE = join(PREPROCESSED_IMAGES_DIR, 'segmented_es.png')
    STRETCHED_WINDOWS_MASK_INPAINTING = join(PREPROCESSED_IMAGES_DIR, 'stretched_windows_mask_inpainting.png')
    WALL_MASK_IMAGE = join(PREPROCESSED_IMAGES_DIR, 'wall_mask.png')
    WINDOWS_MASK_IMAGE = join(PREPROCESSED_IMAGES_DIR, 'windows_mask.png')
    WINDOWS_MASK_INPAINTING_IMAGE = join(PREPROCESSED_IMAGES_DIR, 'windows_mask_inpainting.png')
    PREPROCESSED_USERS = join(PREPROCESSED_IMAGES_DIR, 'users.png')

    # /3Ds
    MODELS_DIR = '3Ds'

    # /3Ds/other
    OTHER_MODELS_DIR = join(MODELS_DIR, 'other')
    CURTAIN_MODEL = join(OTHER_MODELS_DIR, 'curtain.usdc')
    PLANT_MODEL = join(OTHER_MODELS_DIR, 'plant.usdc')

    # /3Ds/living_room
    LIVING_ROOM_MODELS_DIR = join(MODELS_DIR, 'living_room')
    SOFA_WITH_TABLE_MODEL = join(LIVING_ROOM_MODELS_DIR, 'sofa_with_table.usdc')

    # /3Ds/kitchen
    KITCHEN_MODELS_DIR = join(MODELS_DIR, 'kitchen')
    KITCHEN_TABLE_WITH_CHAIRS_MODEL = join(KITCHEN_MODELS_DIR, 'kitchen_table_with_chairs.usdc')

    # /3Ds/bedroom
    BEDROOM_MODELS_DIR = join(MODELS_DIR, 'bedroom')
<<<<<<< HEAD
    BED_MODEL = join(BEDROOM_MODELS_DIR, 'bed/bed.usdc')
    BED_WITH_TABLES_MODEL = join(BEDROOM_MODELS_DIR, 'bedwithtables/bedwithtables.usdc')
=======
    BED_MODEL = join(BEDROOM_MODELS_DIR, 'bed2.usdc')
    WARDROBE_MODEL = join(BEDROOM_MODELS_DIR, 'Madrid_Shafa-3-V2__whithe.usdc')
    COMMODE_MODEL = join(BEDROOM_MODELS_DIR, 'commode2.usdc')
>>>>>>> 0292cdeb

    # DepthAnything
    DEPTH_IMAGE = 'DepthAnythingV2/output/depth.npy'
    PLY_SPACE = 'DepthAnythingV2/output/depth.ply'
    DEPTH_CHECKPOINT = 'DepthAnythingV2/metric_depth/checkpoints/depth_anything_v2_metric_hypersim_vitl.pth'
    IMAGE_HEIGHT_LIMIT = 512  # To avoid GPU OOM error
    FLOOR_NPY = 'DepthAnythingV2/output/floor.npy'
    FLOOR_PLY = 'DepthAnythingV2/output/floor.ply'<|MERGE_RESOLUTION|>--- conflicted
+++ resolved
@@ -49,14 +49,10 @@
 
     # /3Ds/bedroom
     BEDROOM_MODELS_DIR = join(MODELS_DIR, 'bedroom')
-<<<<<<< HEAD
-    BED_MODEL = join(BEDROOM_MODELS_DIR, 'bed/bed.usdc')
+    BED_MODEL = join(BEDROOM_MODELS_DIR, 'bed2.usdc')
     BED_WITH_TABLES_MODEL = join(BEDROOM_MODELS_DIR, 'bedwithtables/bedwithtables.usdc')
-=======
-    BED_MODEL = join(BEDROOM_MODELS_DIR, 'bed2.usdc')
     WARDROBE_MODEL = join(BEDROOM_MODELS_DIR, 'Madrid_Shafa-3-V2__whithe.usdc')
     COMMODE_MODEL = join(BEDROOM_MODELS_DIR, 'commode2.usdc')
->>>>>>> 0292cdeb
 
     # DepthAnything
     DEPTH_IMAGE = 'DepthAnythingV2/output/depth.npy'
