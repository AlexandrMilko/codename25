--- conflicted
+++ resolved
@@ -8,11 +8,7 @@
 
 class Config(Enum):
     IMAGE_HEIGHT_LIMIT = 512  # To avoid GPU OOM error
-<<<<<<< HEAD
-    UI = 'comfyui'  # Or 'comfyui'
-=======
-    UI = 'webui'  # Or 'webui'
->>>>>>> 71091afa
+    UI = 'webui'  # Or 'comfyui'
     DO_POSTPROCESSING = False
     CONTROLNET_HEIGHT_LIMIT = 1024
 
